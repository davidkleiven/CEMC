from ase.calculators.calculator import Calculator
from ase.ce.corrFunc import CorrFunction
from ase.ce.settings_bulk import BulkCrystal
from ase.build import bulk
import unittest
from itertools import product, combinations
import os
import numpy as np
import copy
import matplotlib as mpl
mpl.rcParams["svg.fonttype"] = "none"
from matplotlib import pyplot as plt
from ase.visualize import view
from cemc.mcmc import linear_vib_correction as lvc
from mpi4py import MPI
try:
    from cemc.ce_updater import ce_updater as ce_updater
    use_cpp = True
except Exception as exc:
    use_cpp = False
    print (str(exc))
    print ("Could not find C++ version, falling back to Python version")

class CE( Calculator ):
    """
    Class for updating the CE when symbols change
    """

    implemented_properties = ["energy"]
    def __init__( self, BC, eci, initial_cf=None ):
        Calculator.__init__( self )
        self.BC = BC
        self.eci = eci
        self.corrFunc = CorrFunction(self.BC)
        self.atoms = self.BC.atoms
        symbols = [atom.symbol for atom in self.BC.atoms] # Keep a copy of the original symbols
        if ( initial_cf is None ):
            self.cf = self.initialize_correlation_functions()
            #full_names = self.get_full_cluster_names(eci.keys())
            #self.cf = self.corrFunc.get_cf_by_cluster_names(self.atoms,full_names)
        else:
            self.cf = initial_cf

        # Make sure that the database information fits
        if ( len(BC.atoms) != BC.trans_matrix.shape[0] ):
            raise ValueError( "The number of atoms and the dimension of the translation matrix is inconsistent. Try reconf_db=True in bulk crystal" )

        if ( len(BC.basis_elements) > 1 ):
            raise ValueError( "At the moment only one site type is supported!" )
        self.old_cfs = []
        self.old_atoms = self.atoms.copy()
        self.changes = []
        self.ctype = {}
        self.create_ctype_lookup()
        self.convert_cluster_indx_to_list()
        self.permutations = {}
        self.create_permutations()
        self.BC.trans_matrix = np.array(self.BC.trans_matrix).astype(np.int32)
        self.updater = None
        if ( use_cpp ):
            self.updater = ce_updater.CEUpdater()
            self.updater.init( self.BC, self.cf, self.eci, self.permutations )

            if ( not self.updater.ok() ):
                raise RuntimeError( "Could not initialize C++ CE updater" )

        if ( use_cpp ):
            self.clear_history = self.updater.clear_history
            self.undo_changes = self.updater.undo_changes
            self.update_cf = self.updater.update_cf
        else:
            self.clear_history = self.clear_history_pure_python
            self.undo_changes = self.undo_changes_pure_python
            self.update_cf = self.update_cf_pure_python

        # Set the symbols back to their original value
        self.set_symbols(symbols)
        self._linear_vib_correction = None

    def get_full_cluster_names( self, cnames ):
        """
        Returns the full cluster names with decoration info in the end
        """
        full_names = self.cf.keys()
        print (full_names)
        only_prefix = [name.rpartition("_")[0] for name in full_names]
        full_cluster_names = []

        # First insert the one body names, nothing to be done for them
        for name in cnames:
            if ( name.startswith("c1") ):
                full_cluster_names.append(name)
        for name in cnames:
            if ( name.startswith("c1") ):
                continue
            indx = only_prefix.index(name)
            full_cluster_names.append( full_names[indx] )
        return full_cluster_names

    @property
    def linear_vib_correction( self ):
        return self._linear_vib_correction

    @linear_vib_correction.setter
    def linear_vib_correction( self, linvib ):
        if ( not isinstance(linvib,lvc.LinearVibCorrection) ):
            raise TypeError( "Linear vib correction has to be of type LinearVibCorrection!" )
        if ( self.linear_vib_correction is not None ):
<<<<<<< HEAD
            self.eci = self.linear_vib_correction.reset(self.eci)
=======
            orig_eci = self.linear_vib_correction.reset(self.eci)
            if ( orig_eci is not None ):
                self.eci = orig_eci
>>>>>>> 2975b263
            self.update_ecis(self.eci)
        self._linear_vib_correction = linvib
        if ( self.updater is not None ):
            # This just initialize a LinearVibCorrection object, it does not change the ECIs
            self.updater.add_linear_vib_correction( ce_updater.map_str_dbl(linvib.eci_per_kbT) )

    def include_linvib_in_ecis( self, T ):
        """
        Includes the effect of linear vibration correction in the ECIs
        """
        if ( self.linear_vib_correction is None ):
            return
<<<<<<< HEAD
        self.eci = self.linear_vib_correction.reset(self.eci)
=======
        orig_eci = self.linear_vib_correction.reset( self.eci )
>>>>>>> 2975b263

        # Reset the ECIs to the original
        self.update_ecis(self.eci)
        self.ecis = self.linear_vib_correction.include( self.eci, T )
        self.update_ecis(self.eci)

    def vib_energy( self, T ):
        """
        Returns the vibration energy per atom
        """
        if ( self.updater is not None ):
            return self.updater.vib_energy(T)

        if ( self.linear_vib_correction is not None ):
            return self.linear_vib_correction.energy(T,self.cf)
        return 0.0

    def initialize_correlation_functions( self ):
        """
        Initialize the correlation functions by characterizing a 4x4x4 structure
        """
        temp_db_name = "temporary_database{}.db".format(MPI.COMM_WORLD.Get_rank())
        conc_args = {
            "conc_ratio_min_1":[[0 for i in range(len(self.BC.basis_elements[0]))]],
            "conc_ratio_max_1":[[0 for i in range(len(self.BC.basis_elements[0]))]]
        }
        conc_args["conc_ratio_min_1"][0][0] = 1
        conc_args["conc_ratio_max_1"][0][-1] = 1
        clat = None
        bc = BulkCrystal( crystalstructure=self.BC.crystalstructure, a=self.BC.a, c=self.BC.c,
        size=[4,4,4], basis_elements=self.BC.basis_elements, conc_args=conc_args, db_name=temp_db_name,
        max_cluster_size=4)
        bc._get_cluster_information()
        cf = CorrFunction(bc)

        # TODO: This only works for one site type
        for atom in bc.atoms:
            atom.symbol = bc.basis_elements[0][0]

        for atom in self.BC.atoms:
            atom.symbol = bc.basis_elements[0][0]
        corr_funcs = cf.get_cf(bc.atoms)
        os.remove(temp_db_name)
        return corr_funcs

    def convert_cluster_indx_to_list( self ):
        """
        Converts potentials arrays to lists
        """
        for symm in range(len(self.BC.cluster_indx)):
            for i in range(len(self.BC.cluster_indx[symm])):
                if ( self.BC.cluster_indx[symm][i] is None ):
                    continue
                for j in range(len(self.BC.cluster_indx[symm][i])):
                    if ( self.BC.cluster_indx[symm][i][j] is None ):
                        continue
                    for k in range(len(self.BC.cluster_indx[symm][i][j])):
                        if ( isinstance(self.BC.cluster_indx[symm][i][j][k],np.ndarray) ):
                            self.BC.cluster_indx[symm][i][j][k] = self.BC.cluster_indx[symm][i][j][k].tolist()
                        else:
                            self.BC.cluster_indx[symm][i][j][k] = list(self.BC.cluster_indx[symm][i][j][k])

                    if ( isinstance(self.BC.cluster_indx[symm][i][j],np.ndarray) ):
                        self.BC.cluster_indx[symm][i][j] = self.BC.cluster_indx[symm][i][j].tolist()
                    else:
                        self.BC.cluster_indx[symm][i][j] = list(self.BC.cluster_indx[symm][i][j])

                if ( isinstance(self.BC.cluster_indx[symm][i],np.ndarray) ):
                    self.BC.cluster_indx[symm][i] = self.BC.cluster_indx[symm][i].tolist()
                else:
                    self.BC.cluster_indx[symm][i] = list(self.BC.cluster_indx[symm][i])

    def create_permutations( self ):
        """
        Creates a list of permutations of basis functions that should be passed
        to the C++ module
        """
        bf_list = list(range(len(self.BC.basis_functions)))
        for num in range(2,len(self.BC.cluster_names)):
            perm = list(product(bf_list, repeat=num))
            #perm = list(combinations(bf_list, repeat=num))
            self.permutations[num] = perm


    def get_energy( self ):
        """
        Returns the energy of the system
        """
        energy = 0.0
        for key,value in self.eci.iteritems():
            energy += value*self.cf[key]
        return energy*len(self.atoms)

    def create_ctype_lookup( self ):
        """
        Creates a lookup table for cluster types based on the prefix
        """
        for n in range(2,len(self.BC.cluster_names)):
            for ctype in range(len(self.BC.cluster_names[n])):
                name = self.BC.cluster_names[n][ctype]
                prefix = name#name.rpartition('_')[0]
                self.ctype[prefix] = (n,ctype)

    def update_cf_pure_python( self, single_change ):
        """
        Changing one element and update the correlation functions
        """
        indx = single_change[0]
        old_symb = single_change[1]
        new_symb = single_change[2]
        self.old_cfs.append( copy.deepcopy(self.cf) )
        if ( old_symb == new_symb ):
            return self.cf
        natoms = len(self.atoms)
        bf_list = list(range(len(self.BC.basis_functions)))

        self.atoms[indx].symbol = new_symb

        bf = self.BC.basis_functions
        for name in self.eci.keys():
            if ( name == "c0" ):
                continue
            elif ( name.startswith("c1") ):
                dec = int(name[-1]) - 1
                self.cf[name] += (bf[dec][new_symb]-bf[dec][old_symb])/natoms
                continue
            prefix = name.rpartition('_')[0]
            dec = int(name.rpartition('_')[-1]) - 1

            res = self.ctype[prefix]
            num = res[0]
            ctype = res[1]
            #for n in range(2, len(self.BC.cluster_names)):
            #    try:
            #        ctype = self.BC.cluster_names[n].index(prefix)
            #        num = n
            #        break
            #    except ValueError:
            #        continue
            perm = list(product(bf_list, repeat=num))
            count = len(self.BC.cluster_indx[num][ctype])*natoms
            sp = self.spin_product_one_atom( indx, self.BC.cluster_indx[num][ctype], perm[dec] )
            sp /= count
            bf_indx = perm[dec][0]
            self.cf[name] += num*( bf[bf_indx][new_symb] - bf[bf_indx][old_symb] )*sp
        return self.cf

    def spin_product_one_atom( self, ref_indx, indx_list, dec ):
        """
        Spin product for a single atom
        """
        num_indx = len(indx_list)
        bf = self.BC.basis_functions
        sp = 0.0
        for i in range(num_indx):
            sp_temp = 1.0
            for j, indx in enumerate(indx_list[i][:]):
                trans_indx = self.corrFunc.trans_matrix[ref_indx, indx]
                sp_temp *= bf[dec[j+1]][self.atoms[trans_indx].symbol]
            sp += sp_temp
        return sp

    def undo_changes_pure_python( self ):
        """
        This function undo all changes stored in all symbols starting from the
        last one
        """
        for i in range(len(self.changes),0,-1):
            entry = self.changes[i-1]
            self.atoms[entry[0]].symbol = entry[1]
            self.cf = self.old_cfs[i-1]
        self.clear_history()

    def clear_history_pure_python( self ):
        """
        Clears the history of the calculator
        """
        self.changes = []
        self.old_cfs = []

    def calculate( self, atoms, properties, system_changes ):
        """
        Calculates the energy. The system_changes is assumed to be a list
        of tuples of the form (indx,old_symb,new_symb)
        """
        if ( use_cpp ):
            energy = self.updater.calculate(system_changes)
            self.cf = self.updater.get_cf()
        else:
            self.changes += system_changes
            for entry in system_changes:
                self.update_cf( entry )
            energy = self.get_energy()
        self.results["energy"] = energy
        return self.results["energy"]

    def get_cf( self ):
        """
        Returns the correlation functions
        """
        if ( self.updater is None ):
            return self.cf
        else:
            return self.updater.get_cf()

    def update_ecis( self, new_ecis ):
        """
        Updates the ecis
        """
        self.eci = new_ecis
        if ( not self.updater is None ):
            self.updater.set_ecis(self.eci)

    def get_singlets( self, array ):
        if ( self.updater is None ):
            indx = 0
            for key,value in self.cf.iteritems():
                if ( key.startswith("c1") ):
                    singlets[indx] = value
                    indx += 1
            return array
        else:
            self.updater.get_singlets( array )
            return array

    def set_composition( self, comp ):
        """
        Change composition of an object.
        """
        # Verify that the sum of the compositions is one
        tot_conc = 0.0
        for key,conc in comp.iteritems():
            tot_conc += conc

        if ( tot_conc != 1.0 ):
            raise ValueError( "The specified concentration does not sum to 1!" )
        # Change all atoms to the first one
        init_elm = comp.keys()[0]
        for i in range( len(self.atoms) ):
            self.update_cf( (i,self.atoms[i].symbol,init_elm) ) # Set all atoms to init element
        start = 0
        for elm,conc in comp.iteritems():
            if ( elm == init_elm ):
                continue
            n_at = int( conc*len(self.atoms) )
            for i in range(start,start+n_at):
                self.update_cf( (i,init_elm,elm) )
            start += n_at
        self.clear_history()

    def set_symbols( self, symbs ):
        """
        Change the symbols of the entire atoms object
        """
        if ( len(symbs) != len(self.atoms ) ):
            raise ValueError( "Length of the symbols array has to match the length of the atoms object.!" )
        for i,symb in enumerate(symbs):
            self.update_cf( (i,self.atoms[i].symbol,symb) )
        self.clear_history()
################################################################################
##                           UNIT TESTS                                       ##
################################################################################<|MERGE_RESOLUTION|>--- conflicted
+++ resolved
@@ -106,13 +106,9 @@
         if ( not isinstance(linvib,lvc.LinearVibCorrection) ):
             raise TypeError( "Linear vib correction has to be of type LinearVibCorrection!" )
         if ( self.linear_vib_correction is not None ):
-<<<<<<< HEAD
-            self.eci = self.linear_vib_correction.reset(self.eci)
-=======
             orig_eci = self.linear_vib_correction.reset(self.eci)
             if ( orig_eci is not None ):
                 self.eci = orig_eci
->>>>>>> 2975b263
             self.update_ecis(self.eci)
         self._linear_vib_correction = linvib
         if ( self.updater is not None ):
@@ -125,11 +121,7 @@
         """
         if ( self.linear_vib_correction is None ):
             return
-<<<<<<< HEAD
-        self.eci = self.linear_vib_correction.reset(self.eci)
-=======
         orig_eci = self.linear_vib_correction.reset( self.eci )
->>>>>>> 2975b263
 
         # Reset the ECIs to the original
         self.update_ecis(self.eci)
