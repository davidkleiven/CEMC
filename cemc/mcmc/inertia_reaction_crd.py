--- conflicted
+++ resolved
@@ -12,20 +12,6 @@
 
 
 class InertiaCrdInitializer(ReactionCrdInitializer):
-    """Initializer for various version of principal moment of inertia.
-
-    :param FixedNucleusMC fixed_nuc_mc: Monte Carlo object
-    :param str matrix_element: Matrix element
-    :param list cluster_elements: Elements in the clusters
-    :param int num_matrix_atoms_surface: Number of neighboring matrix atoms
-        required if a cluster atoms should be considered to be on the
-        surface
-    :param str traj_file: Trajectory file when the system is evolved towards
-        a target value for the reaction coordinate
-    :param str traj_file_clst: Trajectory file containing only the cluster
-    :param int output_every: Interval in seconds for how often status
-        messages should be printed
-    """
     def __init__(self, fixed_nucl_mc=None, matrix_element=None,
                  cluster_elements=[], num_matrix_atoms_surface=1,
                  traj_file="full_system_insertia.traj",
@@ -59,11 +45,6 @@
 
     @property
     def inertia_tensor(self):
-        """Calculate the inertial tensor of the cluster.
-
-        :return: Inertia tensor
-        :rtype: Numpy 3x3 matrix
-        """
         include = self.indices_in_cluster
         cluster = self.fixed_nucl_mc.atoms[include]
         cluster = InertiaCrdInitializer.center_atoms(cluster)
@@ -86,13 +67,7 @@
 
     @staticmethod
     def center_atoms(atoms):
-        """Center the atoms in the cell.
-
-        :param Atoms atoms: Atoms to be centered in the cell
-
-        :return: Centered atoms object
-        :rtype: Atoms
-        """
+        """Center the atoms in the cell."""
         cell = atoms.get_cell()
         diag = 0.5 * (cell[0, :] + cell[1, :] + cell[2, :])
         indx = list(range(1, len(atoms)))
@@ -105,21 +80,12 @@
 
     @property
     def principal_inertia(self):
-        """Calculate the inertia of the atoms in cluster elements.
-
-        :return: Principal moment of inertia
-        :rtype: numpy 1D array of length 3
-        """
+        """Calculate the inertia of the atoms in cluster elements"""
         eigv = np.linalg.eigvals(self.inertia_tensor)
         return eigv
 
     @property
     def indices_in_cluster(self):
-        """Find the indices of the atoms belonding to the cluster.
-
-        :return: Indices of the atoms in the cluster
-        :rtype: list of int
-        """
         include = []
         for symb in self.cluster_elements:
             include += self.fixed_nucl_mc.atoms_tracker.tracker[symb]
@@ -127,20 +93,12 @@
 
     @property
     def normalized_principal_inertia(self):
-        """Principal inertia normalized by the largest component.
-
-        :return: Normalized principal inertia
-        :rtype: 1D numpy array of length 3
-        """
+        """Principal inertia normalized by the largest component."""
         princ_inertia = self.principal_inertia
         return princ_inertia / np.max(princ_inertia)
 
     def get_cluster(self):
-        """Get atoms object with only the cluster.
-
-        :return: Atoms in the cluster
-        :rtype: Atoms
-        """
+        """Get atoms object with only the cluster."""
         include = self.indices_in_cluster
         cluster = self.fixed_nucl_mc.atoms[include]
         cluster = InertiaCrdInitializer.center_atoms(cluster)
@@ -153,11 +111,7 @@
 
     @property
     def dist_all_to_all(self):
-        """Get distance between all atoms.
-
-        :return: All distances between atoms in the clsuter
-        :rtype: list of numpy 1D arrays
-        """
+        """Get distance between all atoms."""
         indx = self.indices_in_cluster
         cluster = self.fixed_nucl_mc.atoms[indx]
         all_distances = []
@@ -170,11 +124,7 @@
 
     @property
     def dist_all_to_all_flattened(self):
-        """Get a flattened list of all distances.
-
-        :return: Flattened distance list
-        :rtype: list of float
-        """
+        """Get a flattened list of all distances."""
         dists = self.dist_all_to_all
         flat_list = []
         for sublist in dists:
@@ -184,18 +134,9 @@
     def get(self, atoms):
         """Get the inertial reaction coordinate.
 
-        :param Atoms atoms: Not used. Using the atoms object of fixed_nucl_mc.
-
-        :return: The reaction coordinate
-        :rtype: float
+        :param atoms: Not used. Using the atoms object of fixed_nucl_mc.
         """
         princ = self.principal_inertia
-<<<<<<< HEAD
-        return 1.0 - np.min(princ)/np.max(princ)
-        # norm_inert = self.normalized_principal_inertia
-        # norm_inert = np.sort(norm_inert) relaxation
-        # return 1.0 - 2.0 * norm_inert[0]/(norm_inert[1] + norm_inert[2])
-=======
 
         if self.formula == "I1/I3":
             return 1.0 - np.min(princ)/np.max(princ)
@@ -205,15 +146,10 @@
             return 1.0 - (princ[0] + princ[1])/(2.0*princ[2])
         else:
             raise ValueError("Unknown formula {}".format(self.formula))
->>>>>>> 7f5f4853
 
     @property
     def surface_atoms(self):
-        """Return a list of atoms on a surface.
-
-        :return: Indices of the atoms on the surface
-        :rtype: list of int
-        """
+        """Return a list of atoms on a surface."""
         indx = np.array(self.indices_in_cluster)
         neighbors = self.fixed_nucl_mc.network_clust_indx
         num_matrix_atoms = np.zeros(len(indx))
@@ -229,13 +165,7 @@
         print(msg)
 
     def set(self, atoms, value):
-        """Create an atoms object with the correct reaction coordinate.
-
-        :param Atoms atom: Atoms object (not used, using the one attached
-            to the MC object). Argument only included because parent class
-            has it.
-        :param float value: Target value for the reaction coordinate
-        """
+        """Create an atoms object with the correct reaction coordinate."""
         from random import choice, shuffle
         from ase.io.trajectory import TrajectoryWriter
         max_attempts = 1000 * len(self.fixed_nucl_mc.atoms)
@@ -324,13 +254,6 @@
 
 
 class InertiaRangeConstraint(ReactionCrdRangeConstraint):
-    """Constraint to ensure that the system stays without its bounds.
-
-    :param FixedNucleusMC fixed_nuc_mc: Monte Carlo object
-    :param list range: Upper and lower bound of the reaction coordinate
-    :param InertiaCrdInitializer inertia_init: Initializer
-    """
-
     def __init__(self, fixed_nuc_mc=None, range=[0.0, 1.0], inertia_init=None):
         super(InertiaRangeConstraint, self).__init__()
         self.update_range(range)
