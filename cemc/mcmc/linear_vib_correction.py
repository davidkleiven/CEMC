--- conflicted
+++ resolved
@@ -5,10 +5,6 @@
 class LinearVibCorrection(object):
     def __init__( self, eci_per_kbT ):
         self.eci_per_kbT = eci_per_kbT
-<<<<<<< HEAD
-        self.T = 0.0
-        self.eci_included = False
-=======
         self.orig_eci = None
         self.current_eci = None
         self.vibs_included = False
@@ -28,43 +24,21 @@
         for key in self.current_eci.keys():
             if ( not np.isclose( self.current_eci[key],provided_eci[key] ) ):
                 raise ValueError( "Provided ECIs do not match the ones stored. Stored: {}. Provided: {}".format(self.current_eci,provided_eci))
->>>>>>> 2975b263
 
     def include( self, eci_with_out_vib, T ):
         """
         Adds the vibrational ECIs to the orignal
         """
-<<<<<<< HEAD
-        if ( self.eci_included ):
-            return eci_with_out_vib
-        self.T = T
-=======
         self.temperature = T
         if ( self.vibs_included ):
             return
         self.check_provided_eci_match( eci_with_out_vib )
->>>>>>> 2975b263
         for key in self.eci_per_kbT.keys():
             if ( not key in eci_with_out_vib.keys() ):
                 raise KeyError( "The cluster {} is not in the original ECIs!".format(key) )
 
         for key,value in self.eci_per_kbT.iteritems():
             eci_with_out_vib[key] += value*kB*T
-<<<<<<< HEAD
-        self.eci_included = True
-        return eci_with_out_vib
-
-    def reset( self, eci_with_vib ):
-        """
-        Removes the contribution from vibrations to the ECIs
-        """
-        if ( not self.eci_included ):
-            return eci_with_vib
-        for key,value in self.eci_per_kbT.iteritems():
-            eci_with_vib[key] -= value*kB*self.T
-        self.eci_included = False
-        return eci_with_vib
-=======
         self.vibs_included = True
         self.current_eci = copy.deepcopy(eci_with_out_vib)
         return eci_with_out_vib
@@ -81,7 +55,6 @@
         self.current_eci = copy.deepcopy(eci_with_vibs)
         self.vibs_included = False
         return eci_with_vibs
->>>>>>> 2975b263
 
     def energy_due_to_vibrations( self, T, cf ):
         """
